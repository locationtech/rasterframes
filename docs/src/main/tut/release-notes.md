--- conflicted
+++ resolved
@@ -4,18 +4,11 @@
 
 ### 0.8.0
 
-<<<<<<< HEAD
 * Added new tile functions `round`, `log`, `log10`, `log2`, `log1p`, `exp`, `exp10`, `exp2`, `expm1`, `resample`.
 * Support python-side `shapely` geometry User-Defined Type.
 * SQL API support for: `rf_assemble_tile`, `rf_array_to_tile`.
-=======
-<<<<<<< HEAD
-* Added new tile functions `round`, `log`, `log10`, `log2`, `log1p`, `exp`, `exp10`, `exp2`, `expm1`, `resample`, `resample`.
-=======
 * Upgraded to the following core dependencies: Spark 2.3.2, GeoTrellis 2.2.0, GeoMesa 2.2.1, JTS 1.16.0.
 * _Breaking_: With the upgrade to JTS 1.16.0, all imports of `com.vividsolutions.jts` need to be changed to `org.locationtech.jts`.
->>>>>>> Upgraded multiple base libraries:
->>>>>>> 71164204
 * Introduced at the source level the concept of a `RasterSource` and `RasterRef`, enabling lazy/delayed read of sub-scene tiles.
 * _Deprecation_: Tile column functions (in `RasterFunctions`) and SQL registered names have all been renamed to follow `snake_case` conventions, matching SQL and Python. A temporary compatibility shim is included so that code built against 0.7.1 and earlier still work. These will be marked as deprecated.
 * Added `withKryoSerialization` extension methods on `SparkSession.Builder` and `SparkConf`.
