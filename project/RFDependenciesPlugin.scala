
/*
 * This software is licensed under the Apache 2 license, quoted below.
 *
 * Copyright 2019 Astraea, Inc.
 *
 * Licensed under the Apache License, Version 2.0 (the "License"); you may not
 * use this file except in compliance with the License. You may obtain a copy of
 * the License at
 *
 *     [http://www.apache.org/licenses/LICENSE-2.0]
 *
 * Unless required by applicable law or agreed to in writing, software
 * distributed under the License is distributed on an "AS IS" BASIS, WITHOUT
 * WARRANTIES OR CONDITIONS OF ANY KIND, either express or implied. See the
 * License for the specific language governing permissions and limitations under
 * the License.
 *
 * SPDX-License-Identifier: Apache-2.0
 *
 */

import sbt.Keys._
import sbt._

object RFDependenciesPlugin extends AutoPlugin {
  override def trigger: PluginTrigger = allRequirements
  object autoImport {
    val rfSparkVersion = settingKey[String]("Apache Spark version")
    val rfGeoTrellisVersion = settingKey[String]("GeoTrellis version")
    val rfGeoMesaVersion = settingKey[String]("GeoMesa version")

    def geotrellis(module: String) = Def.setting {
      "org.locationtech.geotrellis" %% s"geotrellis-$module" % rfGeoTrellisVersion.value
    }
    def spark(module: String) = Def.setting {
      "org.apache.spark" %% s"spark-$module" % rfSparkVersion.value
    }
    def geomesa(module: String) = Def.setting {
      "org.locationtech.geomesa" %% s"geomesa-$module" % rfGeoMesaVersion.value
    }
    def circe(module: String) = Def.setting {
      module match {
        case "json-schema" => "io.circe" %% s"circe-$module" % "0.1.0"
        case _             => "io.circe" %% s"circe-$module" % "0.14.1"
      }
    }
    val scalatest = "org.scalatest" %% "scalatest" % "3.2.5" % Test
    val shapeless = "com.chuusai" %% "shapeless" % "2.3.9"
    val `jts-core` = "org.locationtech.jts" % "jts-core" % "1.18.2"
    val `slf4j-api` = "org.slf4j" % "slf4j-api" % "1.7.36"
    val scaffeine = "com.github.blemale" %% "scaffeine" % "5.1.2"
    val `spray-json` = "io.spray" %%  "spray-json" % "1.3.6"
    val `scala-logging` = "com.typesafe.scala-logging" %% "scala-logging" % "3.9.4"
    val stac4s = "com.azavea.stac4s" %% "client" % "0.7.2"
<<<<<<< HEAD
    val sttpCatsCe2 = "com.softwaremill.sttp.client3" %% "async-http-client-backend-cats-ce2" % "3.3.15"
    val frameless = "org.typelevel" %% "frameless-dataset" % "0.12.0"
    val framelessRefined = "org.typelevel" %% "frameless-refined" % "0.12.0"
    val `better-files` = "com.github.pathikrit" %% "better-files" % "3.9.1" % Test
    val sparktestingbase = "com.holdenkarau" %% "spark-testing-base" % "3.2.1_1.3.0" % Test
=======
    val sttpCatsCe2 = "com.softwaremill.sttp.client3" %% "async-http-client-backend-cats-ce2" % "3.5.1"
    val frameless = "org.typelevel" %% "frameless-dataset-spark31" % "0.11.1"
    val framelessRefined = "org.typelevel" %% "frameless-refined-spark31" % "0.11.1"
    val `better-files` = "com.github.pathikrit" %% "better-files" % "3.9.1" 
>>>>>>> 1e314eac
  }
  import autoImport._

  override def projectSettings = Seq(
    resolvers ++= Seq(
      "eclipse-releases" at "https://repo.locationtech.org/content/groups/releases",
      "eclipse-snapshots" at "https://repo.eclipse.org/content/groups/snapshots",
      "boundless-releases" at "https://repo.boundlessgeo.com/main/",
      "Open Source Geospatial Foundation Repository" at "https://download.osgeo.org/webdav/geotools/",
      "oss-snapshots" at "https://oss.sonatype.org/content/repositories/snapshots",
      "jitpack" at "https://jitpack.io"
    ),
    // NB: Make sure to update the Spark version in pyrasterframes/python/setup.py
<<<<<<< HEAD
    rfSparkVersion := "3.2.1",
    rfGeoTrellisVersion := "3.6.3",
    rfGeoMesaVersion := "3.4.1"
    //excludeDependencies += "log4j" % "log4j"
=======
    rfSparkVersion := "3.1.3",
    rfGeoTrellisVersion := "3.6.1",
    rfGeoMesaVersion := "3.2.0",
    excludeDependencies += "log4j" % "log4j"
>>>>>>> 1e314eac
  )
}<|MERGE_RESOLUTION|>--- conflicted
+++ resolved
@@ -53,18 +53,12 @@
     val `spray-json` = "io.spray" %%  "spray-json" % "1.3.6"
     val `scala-logging` = "com.typesafe.scala-logging" %% "scala-logging" % "3.9.4"
     val stac4s = "com.azavea.stac4s" %% "client" % "0.7.2"
-<<<<<<< HEAD
     val sttpCatsCe2 = "com.softwaremill.sttp.client3" %% "async-http-client-backend-cats-ce2" % "3.3.15"
     val frameless = "org.typelevel" %% "frameless-dataset" % "0.12.0"
     val framelessRefined = "org.typelevel" %% "frameless-refined" % "0.12.0"
     val `better-files` = "com.github.pathikrit" %% "better-files" % "3.9.1" % Test
     val sparktestingbase = "com.holdenkarau" %% "spark-testing-base" % "3.2.1_1.3.0" % Test
-=======
-    val sttpCatsCe2 = "com.softwaremill.sttp.client3" %% "async-http-client-backend-cats-ce2" % "3.5.1"
-    val frameless = "org.typelevel" %% "frameless-dataset-spark31" % "0.11.1"
-    val framelessRefined = "org.typelevel" %% "frameless-refined-spark31" % "0.11.1"
-    val `better-files` = "com.github.pathikrit" %% "better-files" % "3.9.1" 
->>>>>>> 1e314eac
+
   }
   import autoImport._
 
@@ -78,16 +72,9 @@
       "jitpack" at "https://jitpack.io"
     ),
     // NB: Make sure to update the Spark version in pyrasterframes/python/setup.py
-<<<<<<< HEAD
     rfSparkVersion := "3.2.1",
     rfGeoTrellisVersion := "3.6.3",
     rfGeoMesaVersion := "3.4.1"
-    //excludeDependencies += "log4j" % "log4j"
-=======
-    rfSparkVersion := "3.1.3",
-    rfGeoTrellisVersion := "3.6.1",
-    rfGeoMesaVersion := "3.2.0",
     excludeDependencies += "log4j" % "log4j"
->>>>>>> 1e314eac
   )
 }