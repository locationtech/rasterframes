import sbt.Keys._
import sbt._
import sbtassembly.AssemblyKeys.assembly
import sbtassembly.AssemblyPlugin.autoImport._
import sbtrelease.ReleasePlugin.autoImport.ReleaseTransformations._
import sbtrelease.ReleasePlugin.autoImport._

import com.servicerocket.sbt.release.git.flow.Steps._
import com.typesafe.sbt.sbtghpages.GhpagesPlugin.autoImport._
import com.typesafe.sbt.site.SitePlugin.autoImport._
import xerial.sbt.Sonatype.autoImport._

/**
 * @since 8/20/17
 */
object ProjectPlugin extends AutoPlugin {
  override def trigger: PluginTrigger = allRequirements
  import autoImport._

  override def projectSettings = Seq(
    organization := "org.locationtech.rasterframes",
    //organization := "io.astraea",
    organizationName := "LocationTech RasterFrames",
    startYear := Some(2017),
    homepage := Some(url("http://rasterframes.io")),
    scmInfo := Some(ScmInfo(url("https://github.com/locationtech/rasterframes"), "git@github.com:locationtech/rasterframes.git")),
    description := "RasterFrames brings the power of Spark DataFrames to geospatial raster data, empowered by the map algebra and tile layer operations of GeoTrellis",
    licenses += ("Apache-2.0", url("https://www.apache.org/licenses/LICENSE-2.0.html")),
    scalaVersion := "2.11.12",
    scalacOptions ++= Seq("-feature", "-deprecation"),
    scalacOptions in (Compile, doc) ++= Seq("-no-link-warnings"),
    javacOptions ++= Seq("-source", "1.8", "-target", "1.8"),
    cancelable in Global := true,
    resolvers ++= Seq(
      "locationtech-releases" at "https://repo.locationtech.org/content/groups/releases",
      "boundless-releases" at "https://repo.boundlessgeo.com/main/",
      "Open Source Geospatial Foundation Repository" at "http://download.osgeo.org/webdav/geotools/"
    ),
    // NB: Make sure to update the Spark version in pyrasterframes/python/setup.py
    rfSparkVersion in ThisBuild := "2.3.2" ,
    rfGeoTrellisVersion in ThisBuild := "2.1.0",
    rfGeoMesaVersion in ThisBuild := "2.1.0",
<<<<<<< HEAD
    publishTo in ThisBuild := sonatypePublishTo.value,
=======
    publishTo := sonatypePublishTo.value,
>>>>>>> cd622a0a
    publishMavenStyle := true,
    publishArtifact in (Compile, packageDoc) := true,
    publishArtifact in Test := false,
    fork in Test := true,
    javaOptions in Test := Seq("-Xmx2G", "-Djava.library.path=/usr/local/lib"),
    parallelExecution in Test := false,
    testOptions in Test += Tests.Argument("-oDF"),
    developers := List(
      Developer(
        id = "metasim",
        name = "Simeon H.K. Fitch",
        email = "fitch@astraea.io",
        url = url("http://www.astraea.io")
      ),
      Developer(
        id = "mteldridge",
        name = "Matt Eldridge",
        email = "meldridge@astraea.io",
        url = url("http://www.astraea.io")
      ),
      Developer(
        id = "bguseman",
        name = "Ben Guseman",
        email = "bguseman@astraea.io",
        url = url("http://www.astraea.io")
      ),
      Developer(
        id = "vpipkt",
        name = "Jason Brown",
        email = "jbrown@astraea.io",
        url = url("http://www.astraea.io")
      )
    ),
    initialCommands in console :=
      """
        |import org.apache.spark._
        |import org.apache.spark.sql._
        |import org.apache.spark.sql.functions._
        |import geotrellis.raster._
        |import geotrellis.spark._
        |import astraea.spark.rasterframes._
        |implicit val spark = SparkSession.builder().master("local[*]").getOrCreate().withRasterFrames
      """.stripMargin.trim,
    cleanupCommands in console := "spark.stop()"
  )

  object autoImport {
    val rfSparkVersion = settingKey[String]("Apache Spark version")
    val rfGeoTrellisVersion = settingKey[String]("GeoTrellis version")
    val rfGeoMesaVersion = settingKey[String]("GeoMesa version")

    def geotrellis(module: String) = Def.setting {
      "org.locationtech.geotrellis" %% s"geotrellis-$module" % rfGeoTrellisVersion.value
    }
    def spark(module: String) = Def.setting {
      "org.apache.spark" %% s"spark-$module" % rfSparkVersion.value
    }

    val scalaTest = "org.scalatest" %% "scalatest" % "3.0.3" % Test

    def assemblySettings: Seq[Def.Setting[_]] = Seq(
      test in assembly := {},
      assemblyMergeStrategy in assembly := {
        case "logback.xml" ⇒ MergeStrategy.singleOrError
        case "git.properties" ⇒ MergeStrategy.discard
        case x if Assembly.isConfigFile(x) ⇒ MergeStrategy.concat
        case PathList(ps @ _*) if Assembly.isReadme(ps.last) || Assembly.isLicenseFile(ps.last) ⇒
          MergeStrategy.rename
        case PathList("META-INF", xs @ _*) ⇒
          xs map {_.toLowerCase} match {
            case "manifest.mf" :: Nil | "index.list" :: Nil | "dependencies" :: Nil ⇒
              MergeStrategy.discard
            case ps @ _ :: _ if ps.last.endsWith(".sf") || ps.last.endsWith(".dsa") ⇒
              MergeStrategy.discard
            case "plexus" :: _ ⇒
              MergeStrategy.discard
            case "services" :: _ ⇒
              MergeStrategy.filterDistinctLines
            case "spring.schemas" :: Nil | "spring.handlers" :: Nil ⇒
              MergeStrategy.filterDistinctLines
            case "maven" :: rest if rest.lastOption.exists(_.startsWith("pom")) ⇒
              MergeStrategy.discard
            case _ ⇒ MergeStrategy.deduplicate
          }

        case _ ⇒ MergeStrategy.deduplicate
      }
    )

    def releaseSettings: Seq[Def.Setting[_]] = {
      val buildSite: State ⇒ State = releaseStepTask(makeSite in LocalProject("docs"))
      val publishSite: State ⇒ State = releaseStepTask(ghpagesPushSite in LocalProject("docs"))
      Seq(
        releaseIgnoreUntrackedFiles := true,
        releaseTagName := s"${version.value}",
        releaseProcess := Seq[ReleaseStep](
          checkSnapshotDependencies,
          checkGitFlowExists,
          inquireVersions,
          runTest,
          gitFlowReleaseStart,
          setReleaseVersion,
          buildSite,
          publishSite,
          commitReleaseVersion,
          tagRelease,
          releaseStepCommand("publishSigned"),
          releaseStepCommand("sonatypeReleaseAll"),
          gitFlowReleaseFinish,
          setNextVersion,
          commitNextVersion
        ),
        commands += Command.command("bumpVersion"){ st ⇒
          val extracted = Project.extract(st)
          val ver = extracted.get(version)
          val nextFun = extracted.runTask(releaseNextVersion, st)._2

          val nextVersion = nextFun(ver)

          val file = extracted.get(releaseVersionFile)
          IO.writeLines(file, Seq(s"""version in ThisBuild := "$nextVersion""""))
          extracted.appendWithSession(Seq(version := nextVersion), st)
        }
      )
    }
  }
}<|MERGE_RESOLUTION|>--- conflicted
+++ resolved
@@ -40,11 +40,7 @@
     rfSparkVersion in ThisBuild := "2.3.2" ,
     rfGeoTrellisVersion in ThisBuild := "2.1.0",
     rfGeoMesaVersion in ThisBuild := "2.1.0",
-<<<<<<< HEAD
     publishTo in ThisBuild := sonatypePublishTo.value,
-=======
-    publishTo := sonatypePublishTo.value,
->>>>>>> cd622a0a
     publishMavenStyle := true,
     publishArtifact in (Compile, packageDoc) := true,
     publishArtifact in Test := false,
