--- conflicted
+++ resolved
@@ -31,13 +31,8 @@
 import org.apache.spark.rdd.RDD
 import org.apache.spark.sql._
 import org.apache.spark.sql.types.{MetadataBuilder, Metadata => SMetadata}
-<<<<<<< HEAD
-import spray.json._
-=======
-import org.locationtech.rasterframes.model.TileDimensions
 import spray.json.JsonFormat
 
->>>>>>> d8ea7816
 import scala.reflect.runtime.universe._
 
 /**
@@ -88,9 +83,9 @@
   private[rasterframes]
   implicit class TLMHasTotalCells(tlm: TileLayerMetadata[_]) {
     // TODO: With upgrade to GT 3.1, replace this with the more general `Dimensions[Long]`
-    def totalDimensions: TileDimensions = {
-      val gb = tlm.layout.toRasterExtent().gridBoundsFor(tlm.extent)
-      TileDimensions(gb.width, gb.height)
+    def totalDimensions: Dimensions[Long] = {
+      val gb = tlm.layout.gridBoundsFor(tlm.extent)
+      Dimensions(gb.width, gb.height)
     }
   }
 }
