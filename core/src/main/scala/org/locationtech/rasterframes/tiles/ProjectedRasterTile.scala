/*
 * This software is licensed under the Apache 2 license, quoted below.
 *
 * Copyright 2018 Astraea, Inc.
 *
 * Licensed under the Apache License, Version 2.0 (the "License"); you may not
 * use this file except in compliance with the License. You may obtain a copy of
 * the License at
 *
 *     [http://www.apache.org/licenses/LICENSE-2.0]
 *
 * Unless required by applicable law or agreed to in writing, software
 * distributed under the License is distributed on an "AS IS" BASIS, WITHOUT
 * WARRANTIES OR CONDITIONS OF ANY KIND, either express or implied. See the
 * License for the specific language governing permissions and limitations under
 * the License.
 *
 * SPDX-License-Identifier: Apache-2.0
 *
 */

package org.locationtech.rasterframes.tiles

import geotrellis.proj4.CRS
import geotrellis.raster.io.geotiff.SinglebandGeoTiff
import geotrellis.raster.{CellType, ProjectedRaster, Tile}
import geotrellis.vector.{Extent, ProjectedExtent}
import org.apache.spark.sql.catalyst.encoders.ExpressionEncoder
import org.apache.spark.sql.rf.TileUDT
import org.apache.spark.sql.types.{StructField, StructType}
import org.locationtech.rasterframes.TileType
import org.locationtech.rasterframes.encoders.CatalystSerializer._
import org.locationtech.rasterframes.encoders.{CatalystSerializer, CatalystSerializerEncoder}
import org.locationtech.rasterframes.model.TileContext
import org.locationtech.rasterframes.ref.ProjectedRasterLike
import org.locationtech.rasterframes.ref.RasterRef.RasterRefTile

/**
 * A Tile that's also like a ProjectedRaster, with delayed evaluation support.
 *
 * @since 9/5/18
 */
trait ProjectedRasterTile extends FixedDelegatingTile with ProjectedRasterLike {
  def extent: Extent
  def crs: CRS
  def projectedExtent: ProjectedExtent = ProjectedExtent(extent, crs)
  def projectedRaster: ProjectedRaster[Tile] = ProjectedRaster[Tile](this, extent, crs)
  def mapTile(f: Tile => Tile): ProjectedRasterTile = ProjectedRasterTile(f(this), extent, crs)
  override def convert(cellType: CellType): Tile = mapTile(_.convert(cellType))
}

object ProjectedRasterTile {
  def apply(t: Tile, extent: Extent, crs: CRS): ProjectedRasterTile =
    ConcreteProjectedRasterTile(t, extent, crs)
  def apply(pr: ProjectedRaster[Tile]): ProjectedRasterTile =
    ConcreteProjectedRasterTile(pr.tile, pr.extent, pr.crs)
  def apply(tiff: SinglebandGeoTiff): ProjectedRasterTile =
    ConcreteProjectedRasterTile(tiff.tile, tiff.extent, tiff.crs)

  case class ConcreteProjectedRasterTile(t: Tile, extent: Extent, crs: CRS)
      extends ProjectedRasterTile {
    def delegate: Tile = t

<<<<<<< HEAD
=======
    // NB: Don't be tempted to move this into the parent trait. Will get stack overflow.
    override def convert(cellType: CellType): Tile =
      ConcreteProjectedRasterTile(t.convert(cellType), extent, crs)

>>>>>>> 17e6938f
    override def toString: String = {
      val e = s"(${extent.xmin}, ${extent.ymin}, ${extent.xmax}, ${extent.ymax})"
      val c = crs.toProj4String
      s"[${ShowableTile.show(t)}, $e, $c]"
    }
  }
  implicit val serializer: CatalystSerializer[ProjectedRasterTile] = new CatalystSerializer[ProjectedRasterTile] {
    override def schema: StructType = StructType(Seq(
      StructField("tile_context", schemaOf[TileContext], false),
      StructField("tile", TileType, false))
    )

    override protected def to[R](t: ProjectedRasterTile, io: CatalystIO[R]): R = io.create(
      io.to(TileContext(t.extent, t.crs)),
      io.to[Tile](t)(TileUDT.tileSerializer)
    )

    override protected def from[R](t: R, io: CatalystIO[R]): ProjectedRasterTile = {
      val tile = io.get[Tile](t, 1)(TileUDT.tileSerializer)
      tile match {
        case r: RasterRefTile => r
        case _ =>
          val ctx = io.get[TileContext](t, 0)
          val resolved = tile match {
            case i: InternalRowTile => i.toArrayTile()
            case o => o
          }
          ProjectedRasterTile(resolved, ctx.extent, ctx.crs)
      }
    }
  }

  implicit val prtEncoder: ExpressionEncoder[ProjectedRasterTile] = CatalystSerializerEncoder[ProjectedRasterTile](true)
}<|MERGE_RESOLUTION|>--- conflicted
+++ resolved
@@ -46,7 +46,6 @@
   def projectedExtent: ProjectedExtent = ProjectedExtent(extent, crs)
   def projectedRaster: ProjectedRaster[Tile] = ProjectedRaster[Tile](this, extent, crs)
   def mapTile(f: Tile => Tile): ProjectedRasterTile = ProjectedRasterTile(f(this), extent, crs)
-  override def convert(cellType: CellType): Tile = mapTile(_.convert(cellType))
 }
 
 object ProjectedRasterTile {
@@ -61,13 +60,10 @@
       extends ProjectedRasterTile {
     def delegate: Tile = t
 
-<<<<<<< HEAD
-=======
     // NB: Don't be tempted to move this into the parent trait. Will get stack overflow.
     override def convert(cellType: CellType): Tile =
       ConcreteProjectedRasterTile(t.convert(cellType), extent, crs)
 
->>>>>>> 17e6938f
     override def toString: String = {
       val e = s"(${extent.xmin}, ${extent.ymin}, ${extent.xmax}, ${extent.ymax})"
       val c = crs.toProj4String
