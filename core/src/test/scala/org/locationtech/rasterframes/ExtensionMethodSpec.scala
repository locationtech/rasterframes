/*
 * This software is licensed under the Apache 2 license, quoted below.
 *
 * Copyright 2018 Astraea, Inc.
 *
 * Licensed under the Apache License, Version 2.0 (the "License"); you may not
 * use this file except in compliance with the License. You may obtain a copy of
 * the License at
 *
 *     [http://www.apache.org/licenses/LICENSE-2.0]
 *
 * Unless required by applicable law or agreed to in writing, software
 * distributed under the License is distributed on an "AS IS" BASIS, WITHOUT
 * WARRANTIES OR CONDITIONS OF ANY KIND, either express or implied. See the
 * License for the specific language governing permissions and limitations under
 * the License.
 *
 * SPDX-License-Identifier: Apache-2.0
 *
 */

package org.locationtech.rasterframes

import geotrellis.proj4.LatLng
import geotrellis.raster.{ByteCellType, GridBounds, TileLayout}
import geotrellis.spark.tiling.{CRSWorldExtent, LayoutDefinition}
import geotrellis.spark.{KeyBounds, SpatialKey, TileLayerMetadata}
<<<<<<< HEAD
import org.apache.spark.sql.{Encoder, Encoders}
=======
import org.apache.spark.sql.Encoders
>>>>>>> 86b64ed1
import org.locationtech.rasterframes.util.SubdivideSupport

/**
 * Tests miscellaneous extension methods.
 *
 * @since 3/20/18
 */
//noinspection ScalaUnusedSymbol
class ExtensionMethodSpec extends TestEnvironment with TestData with SubdivideSupport {
  lazy val rf = sampleTileLayerRDD.toLayer

  describe("DataFrame exention methods") {
    it("should maintain original type") {
      val df = rf.withPrefixedColumnNames("_foo_")
      "val rf2: RasterFrameLayer = df" should compile
    }
    it("should provide tagged column access") {
      val df = rf.drop("tile")
      "val Some(col) = df.spatialKeyColumn" should compile
    }
  }
  describe("RasterFrameLayer exention methods") {
    it("should provide spatial key column") {
      noException should be thrownBy {
        rf.spatialKeyColumn
      }
      "val Some(col) = rf.spatialKeyColumn" shouldNot compile
    }
  }
  describe("Miscellaneous extensions") {
    import spark.implicits._
    it("should find multiple extent columns") {
      val df = Seq((extent, "fred", extent, 34.0)).toDF("e1", "s", "e2", "n")
      df.extentColumns.size should be(2)
    }
    it("should find multiple crs columns") {
<<<<<<< HEAD
=======
      // Not sure why implicit resolution isn't handling this properly.
>>>>>>> 86b64ed1
      implicit val enc = Encoders.tuple(crsEncoder, Encoders.STRING, crsEncoder, Encoders.scalaDouble)
      val df = Seq((pe.crs, "fred", pe.crs, 34.0)).toDF("c1", "s", "c2", "n")
      df.crsColumns.size should be (2)
    }
    it("should split TileLayout") {
      val tl1 = TileLayout(2, 3, 10, 10)
      assert(tl1.subdivide(0) === tl1)
      assert(tl1.subdivide(1) === tl1)
      assert(tl1.subdivide(2) === TileLayout(4, 6, 5, 5))
      assertThrows[IllegalArgumentException](tl1.subdivide(-1))
    }
    it("should split KeyBounds[SpatialKey]") {
      val grid = GridBounds(0, 0, 9, 9)
      val kb = KeyBounds(grid)
      val kb2 = kb.subdivide(2)
      assert(kb2.get.toGridBounds() === GridBounds(0, 0, 19, 19))

      val grid2 = GridBounds(2, 2, 9, 9)
      val kb3 = KeyBounds(grid2)
      val kb4 = kb3.subdivide(2)
      assert(kb4.get.toGridBounds() === GridBounds(4, 4, 19, 19))
    }

    it("should split key") {
      val s1 = SpatialKey(0, 0).subdivide(2)
      assert(s1 === Seq(SpatialKey(0,0), SpatialKey(1,0), SpatialKey(0,1), SpatialKey(1,1)))

      val s2 = SpatialKey(2, 3).subdivide(3)
      assert(s2 === Seq(SpatialKey(6,9), SpatialKey(7,9), SpatialKey(8,9), SpatialKey(6,10), SpatialKey(7,10), SpatialKey(8,10), SpatialKey(6,11), SpatialKey(7,11), SpatialKey(8,11)))
    }

    it("should split TileLayerMetadata[SpatialKey]") {
      val tileSize = 12
      val dataGridSize = 2
      val grid = GridBounds(2, 4, 10, 11)
      val layout = LayoutDefinition(LatLng.worldExtent, TileLayout(dataGridSize, dataGridSize, tileSize, tileSize))
      val tlm = TileLayerMetadata(ByteCellType, layout, LatLng.worldExtent, LatLng, KeyBounds(grid))

      val divided = tlm.subdivide(2)

      assert(divided.tileLayout.tileDimensions === (tileSize/2, tileSize/2))
    }
  }
}<|MERGE_RESOLUTION|>--- conflicted
+++ resolved
@@ -25,11 +25,7 @@
 import geotrellis.raster.{ByteCellType, GridBounds, TileLayout}
 import geotrellis.spark.tiling.{CRSWorldExtent, LayoutDefinition}
 import geotrellis.spark.{KeyBounds, SpatialKey, TileLayerMetadata}
-<<<<<<< HEAD
-import org.apache.spark.sql.{Encoder, Encoders}
-=======
 import org.apache.spark.sql.Encoders
->>>>>>> 86b64ed1
 import org.locationtech.rasterframes.util.SubdivideSupport
 
 /**
@@ -66,10 +62,7 @@
       df.extentColumns.size should be(2)
     }
     it("should find multiple crs columns") {
-<<<<<<< HEAD
-=======
       // Not sure why implicit resolution isn't handling this properly.
->>>>>>> 86b64ed1
       implicit val enc = Encoders.tuple(crsEncoder, Encoders.STRING, crsEncoder, Encoders.scalaDouble)
       val df = Seq((pe.crs, "fred", pe.crs, 34.0)).toDF("c1", "s", "c2", "n")
       df.crsColumns.size should be (2)
