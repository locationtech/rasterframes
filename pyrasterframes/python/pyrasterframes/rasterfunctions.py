--- conflicted
+++ resolved
@@ -213,11 +213,7 @@
     'rf_tile_max': 'Compute the Tile-wise maximum',
     'rf_tile_stats': 'Compute the Tile-wise floating point statistics',
     'rf_render_ascii': 'Render ASCII art of tile',
-<<<<<<< HEAD
-    'rf_render_matrix': 'Pretty print a sample of cell values',
-=======
     'rf_render_matrix': 'Render Tile cell values as numeric values, for debugging purposes',
->>>>>>> 2770491c
     'rf_no_data_cells': 'Count of NODATA cells',
     'rf_data_cells': 'Count of cells with valid data',
     'rf_local_add': 'Add two Tiles',
