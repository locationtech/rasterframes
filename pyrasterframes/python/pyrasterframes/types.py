--- conflicted
+++ resolved
@@ -13,11 +13,7 @@
 from pyspark.ml.util import JavaMLReadable, JavaMLWritable
 from pyrasterframes.context import _checked_context
 
-<<<<<<< HEAD
-__all__ = ['RFContext', 'RasterFrame', 'TileUDT', 'GeometryUDT', 'TileExploder', 'NoDataFilter']
-=======
-__all__ = ['RFContext', 'RasterFrame', 'TileUDT', 'TileExploder']
->>>>>>> 6bbeac6f
+__all__ = ['RFContext', 'RasterFrame', 'TileUDT', 'TileExploder', 'NoDataFilter']
 
 class RFContext(object):
     """
@@ -77,7 +73,6 @@
         df = ctx._jrfctx.spatialJoin(self._jdf, other_df._jdf)
         return RasterFrame(df, ctx._spark_session)
 
-<<<<<<< HEAD
     def toIntRaster(self, colname, cols, rows):
         resArr = self._jrfctx.toIntRaster(self._jdf, colname, cols, rows)
         return resArr
@@ -85,7 +80,7 @@
     def toDoubleRaster(self, colname, cols, rows):
         resArr = self._jrfctx.toDoubleRaster(self._jdf, colname, cols, rows)
         return resArr
-=======
+
     def withBounds(self):
         """
         Add a column called "bounds" containing the extent of each row.
@@ -103,8 +98,6 @@
         ctx = SparkContext._active_spark_context._rf_context
         df = ctx._jrfctx.withCenter(self._jdf)
         return RasterFrame(df, ctx._spark_session)
-
->>>>>>> 6bbeac6f
 
 
 class TileUDT(UserDefinedType):
