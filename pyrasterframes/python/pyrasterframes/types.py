--- conflicted
+++ resolved
@@ -13,11 +13,7 @@
 from pyspark.ml.util import JavaMLReadable, JavaMLWritable
 from pyrasterframes.context import _checked_context
 
-<<<<<<< HEAD
 __all__ = ['RFContext', 'RasterFrame', 'TileUDT', 'TileExploder', 'NoDataFilter']
-=======
-__all__ = ['RFContext', 'RasterFrame', 'TileUDT', 'TileExploder']
->>>>>>> fcc7bbb3
 
 class RFContext(object):
     """
