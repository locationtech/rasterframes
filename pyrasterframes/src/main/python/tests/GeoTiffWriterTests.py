#
# This software is licensed under the Apache 2 license, quoted below.
#
# Copyright 2019 Astraea, Inc.
#
# Licensed under the Apache License, Version 2.0 (the "License"); you may not
# use this file except in compliance with the License. You may obtain a copy of
# the License at
#
# [http://www.apache.org/licenses/LICENSE-2.0]
#
# Unless required by applicable law or agreed to in writing, software
# distributed under the License is distributed on an "AS IS" BASIS, WITHOUT
# WARRANTIES OR CONDITIONS OF ANY KIND, either express or implied. See the
# License for the specific language governing permissions and limitations under
# the License.
#
# SPDX-License-Identifier: Apache-2.0
#

import os
import tempfile

from . import TestEnvironment
import rasterio


class GeoTiffWriter(TestEnvironment):

    @staticmethod
    def _tmpfile():
        return os.path.join(tempfile.gettempdir(), "pyrf-test.tif")

    def test_identity_write(self):
        rf = self.spark.read.geotiff(self.img_uri)

        dest = self._tmpfile()
        rf.write.geotiff(dest)

        rf2 = self.spark.read.geotiff('file://' + dest)
        self.assertEqual(rf2.count(), rf.count())

        os.remove(dest)

    def test_unstructured_write(self):
        rf = self.spark.read.raster(self.img_uri)
        dest_file = self._tmpfile()
        rf.write.geotiff(dest_file, crs='EPSG:32616')

<<<<<<< HEAD
        rf2 = self.spark.read.raster('file://' + dest_file)
=======
        rf2 = self.spark.read.raster('file://' + dest)
>>>>>>> 3c1b728f
        self.assertEqual(rf2.count(), rf.count())

        with rasterio.open(self.img_uri) as source:
            with rasterio.open(dest_file) as dest:
                self.assertEqual((dest.width, dest.height), (source.width, source.height))
                self.assertEqual(dest.bounds, source.bounds)
                self.assertEqual(dest.crs, source.crs)

        os.remove(dest_file)

    def test_downsampled_write(self):
        rf = self.spark.read.raster(self.img_uri)
        dest = self._tmpfile()
        rf.write.geotiff(dest, crs='EPSG:32616', raster_dimensions=(128, 128))

        with rasterio.open(dest) as f:
            self.assertEqual((f.width, f.height), (128, 128))

        os.remove(dest)
<|MERGE_RESOLUTION|>--- conflicted
+++ resolved
@@ -47,11 +47,7 @@
         dest_file = self._tmpfile()
         rf.write.geotiff(dest_file, crs='EPSG:32616')
 
-<<<<<<< HEAD
         rf2 = self.spark.read.raster('file://' + dest_file)
-=======
-        rf2 = self.spark.read.raster('file://' + dest)
->>>>>>> 3c1b728f
         self.assertEqual(rf2.count(), rf.count())
 
         with rasterio.open(self.img_uri) as source:
