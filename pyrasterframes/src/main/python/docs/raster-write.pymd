# Writing Raster Data

RasterFrames is oriented toward large scale analyses of spatial data. The primary output for most use cases may be a @ref:[statistical summary](aggregation.md), a @ref:[machine learning model](machine-learning.md), or some other result that is generally much smaller than the input data set. 

However there are times in any analysis where writing a representative sample of the work in progress provides invaluable feedback on the process and results.

```python imports, echo=False
import pyrasterframes
from pyrasterframes.rasterfunctions import *
from IPython.display import display
spark = pyrasterframes.get_spark_session()
```

## Tile Samples

When collecting a _tile_ (see discussion of the RasterFrame @ref:[schema](raster-read.md#single-raster) for orientation to the concept) to the Python Spark driver, we have some convenience methods to quickly visualize the _tile_. 

In an IPython or Jupyter interpreter a `Tile` object will be displayed as an image with limited metadata.

```python tile_sample
def scene(band): 
    return 'https://modis-pds.s3.amazonaws.com/MCD43A4.006/11/08/2019059/' \
             'MCD43A4.A2019059.h11v08.006.2019072203257_B{}.TIF'.format(band)
raster_url = scene('02')
spark_df = spark.read.raster(raster_url)
tile = spark_df.select(rf_tile('proj_raster').alias('tile')).first()['tile']
tile
```

```python display_tile, echo=False, output=True
display(tile) # IPython.display function
```

## DataFrame Samples

Within an IPython or Jupyter interpreter a Pandas DataFrame containing a column of _tiles_ will be rendered as the samples discussed above. Simply import the `rf_ipython` submodule to enable enhanced HTML rendering of a Pandas DataFrame.

In the example below, notice the result is limited to a small subset. For more discussion about why this is important, see the @ref:[Pandas and NumPy discussion](numpy-pandas.md).

```python to_pandas, evaluate=True
import pyrasterframes.rf_ipython

pandas_df = spark.read.raster(raster_url, tile_dimensions=(64, 64)) \
                .select(
                    rf_extent('proj_raster').alias('extent'),
                    rf_tile('proj_raster').alias('tile'),
                ).limit(5).toPandas()
pandas_df.dtypes
```

Viewing the DataFrame in Jupyter looks like this. 

```python show_pandas, evaluate=False
pandas_df
```

@@include[df-samples-output.md](static/df-samples-output.md)


## GeoTIFFs

GeoTIFF is one of the most common file formats for spatial data, providing flexibility in data encoding, representation, and storage. RasterFrames provides a specialized Spark DataFrame writer for rendering a RasterFrame to a GeoTiff.
<<<<<<< HEAD

One downside to GeoTIFF is that it is not a big data native format. To create a GeoTIFF all the data to be encoded has to be in the memory of one compute node (in Spark parlance, this is a "collect"), limiting it's maximum size substantially compared to that of a full cluster environment. When rendering GeoTIFFs in RasterFrames, you either need to specify the dimensions of the output raster, or be aware of how big the collected data will end up being.

Fortunately, we can use the cluster computing capability to downlample the data into a more manageble saze. For sake of example, let's render a simple RGB overview image of our scene as a small raster:

```python write_geotiff
import os.path
from docs import docs_dir
cat = """  
red,green,blue
{},{},{}
""".format(scene('01'), scene('04'), scene('03'))
outfile = os.path.join(docs_dir(), 'geotiff-overview.tif')
rf = spark.read.raster(catalog=cat, catalog_col_names=['red', 'green', 'blue'])
rf.write.geotiff(outfile, crs='EPSG:4326', raster_dimensions=(256, 256))
```

Wiew it with `rasterio` to check the results:

```python view_geotiff
import rasterio
import numpy as np
from rasterio.plot import show, show_hist
 
with rasterio.open(outfile) as src:
    cells = np.clip(src.read(), 0, 1800).astype('float32')
    show(cells)
    show_hist(src, bins=50, lw=0.0, stacked=False, alpha=0.3,
        histtype='stepfilled', title="Overview Histogram")
```

=======

One downside to GeoTIFF is that it is not a big data native format. To create a GeoTIFF all the data to be encoded has to be in the memory of one compute node (in Spark parlance, this is a "collect"), limiting it's maximum size substantially compared to that of a full cluster environment. When rendering GeoTIFFs in RasterFrames, you either need to specify the dimensions of the output raster, or be aware of how big the collected data will end up being.
>>>>>>> 86b64ed1

Fortunately, we can use the cluster computing capability to downlample the data (using nearest-neighbor) into a more manageble size. For sake of example, let's render a simple RGB overview image of our scene as a small raster, reprojecting it to latitude and longitude coordinates on the [WGS84](https://en.wikipedia.org/wiki/World_Geodetic_System) reference ellipsoid (aka [EPSG:4326](https://spatialreference.org/ref/epsg/4326/)):

```python write_geotiff
import os.path
from docs import docs_dir
cat = """  
red,green,blue
{},{},{}
""".format(scene('01'), scene('04'), scene('03'))
outfile = os.path.join(docs_dir(), 'geotiff-overview.tif')
rf = spark.read.raster(catalog=cat, catalog_col_names=['red', 'green', 'blue'])
rf.write.geotiff(outfile, crs='EPSG:4326', raster_dimensions=(256, 256))
```

Wiew it with `rasterio` to check the results:

```python view_geotiff
import rasterio
import numpy as np
from rasterio.plot import show, show_hist
 
with rasterio.open(outfile) as src:
    cells = np.clip(src.read(), 0, 1800).astype('float32')
    show(cells)
    show_hist(src, bins=50, lw=0.0, stacked=False, alpha=0.3,
        histtype='stepfilled', title="Overview Histogram")
```


## GeoTrellis Layers

[GeoTrellis][GeoTrellis] is one of the key libraries that RasterFrames builds upon. It provides a Scala language API to working with large raster data with Apache Spark. Ingesting raster data into a Layer is one of the key concepts for creating a dataset for processing on Spark. RasterFrames write data from an appropriate DataFrame into a [GeoTrellis Layer](https://geotrellis.readthedocs.io/en/latest/guide/tile-backends.html). RasterFrames provides a `geotrellis` DataSource that supports both reading and writing of GeoTrellis layers.

> An example is forthcoming.

## Parquet

You can write the Spark DataFrame to an [Apache Parquet][Parquet] "file". This format is designed to work across different projects in the Hadoop ecosystem. It also provides a variety of optimizations for query against data written in the format. 

```python write_parquet, evaluate=False
spark_df.withColumn('exp', rf_expm1('proj_raster')) \
    .write.mode('append').parquet('hdfs:///rf-user/sample.pq')
```

[GeoTrellis]: https://geotrellis.readthedocs.io/en/latest/
[Parquet]: https://spark.apache.org/docs/latest/sql-data-sources-parquet.html<|MERGE_RESOLUTION|>--- conflicted
+++ resolved
@@ -60,42 +60,8 @@
 ## GeoTIFFs
 
 GeoTIFF is one of the most common file formats for spatial data, providing flexibility in data encoding, representation, and storage. RasterFrames provides a specialized Spark DataFrame writer for rendering a RasterFrame to a GeoTiff.
-<<<<<<< HEAD
 
 One downside to GeoTIFF is that it is not a big data native format. To create a GeoTIFF all the data to be encoded has to be in the memory of one compute node (in Spark parlance, this is a "collect"), limiting it's maximum size substantially compared to that of a full cluster environment. When rendering GeoTIFFs in RasterFrames, you either need to specify the dimensions of the output raster, or be aware of how big the collected data will end up being.
-
-Fortunately, we can use the cluster computing capability to downlample the data into a more manageble saze. For sake of example, let's render a simple RGB overview image of our scene as a small raster:
-
-```python write_geotiff
-import os.path
-from docs import docs_dir
-cat = """  
-red,green,blue
-{},{},{}
-""".format(scene('01'), scene('04'), scene('03'))
-outfile = os.path.join(docs_dir(), 'geotiff-overview.tif')
-rf = spark.read.raster(catalog=cat, catalog_col_names=['red', 'green', 'blue'])
-rf.write.geotiff(outfile, crs='EPSG:4326', raster_dimensions=(256, 256))
-```
-
-Wiew it with `rasterio` to check the results:
-
-```python view_geotiff
-import rasterio
-import numpy as np
-from rasterio.plot import show, show_hist
- 
-with rasterio.open(outfile) as src:
-    cells = np.clip(src.read(), 0, 1800).astype('float32')
-    show(cells)
-    show_hist(src, bins=50, lw=0.0, stacked=False, alpha=0.3,
-        histtype='stepfilled', title="Overview Histogram")
-```
-
-=======
-
-One downside to GeoTIFF is that it is not a big data native format. To create a GeoTIFF all the data to be encoded has to be in the memory of one compute node (in Spark parlance, this is a "collect"), limiting it's maximum size substantially compared to that of a full cluster environment. When rendering GeoTIFFs in RasterFrames, you either need to specify the dimensions of the output raster, or be aware of how big the collected data will end up being.
->>>>>>> 86b64ed1
 
 Fortunately, we can use the cluster computing capability to downlample the data (using nearest-neighbor) into a more manageble size. For sake of example, let's render a simple RGB overview image of our scene as a small raster, reprojecting it to latitude and longitude coordinates on the [WGS84](https://en.wikipedia.org/wiki/World_Geodetic_System) reference ellipsoid (aka [EPSG:4326](https://spatialreference.org/ref/epsg/4326/)):
 
